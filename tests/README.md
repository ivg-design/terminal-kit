# Test Suite Documentation

## Overview

Comprehensive test suite for Terminal Kit components. All tests validate that component manifests are accurate and that every documented feature is operational.

## Running Tests

```bash
npm test              # Run tests in watch mode
npm run test:ui       # Interactive UI
npm run test:run      # Run tests once (CI mode)
npm run test:coverage # With coverage report
```

## Test Coverage

### TPanelLit Component - 59 Tests (FULL Profile)

FULL profile component with complete lifecycle, nesting, and validation support.

#### 1. Manifest Completeness (6 tests)
Validates that the component manifest is complete and accurate:
- ✅ Manifest structure (tagName, displayName, version)
- ✅ All 11 properties documented
- ✅ All 7 methods documented
- ✅ All 4 events documented
- ✅ All 3 slots documented
- ✅ Variant enum values present

#### 2. Property Functionality (8 tests)
Every property in the manifest is tested for operational correctness:
- Value assignment works
- Attribute reflection works (for reflected properties)
- Default values are correct

**Properties Tested:**
- `title` - Panel title
- `variant` - Panel variant (standard | headless)
- `collapsible` - Enable collapse functionality
- `collapsed` - Collapsed state
- `compact` - Compact size mode
- `large` - Large size mode
- `loading` - Loading state
- `icon` - Header icon
- `footerCollapsed` - Footer collapsed state

#### 3. Method Functionality (7 tests)
Every method in the manifest is tested:
- ✅ `toggleCollapse()` - Works when collapsible, rejects when not
- ✅ `collapse()` - Collapses panel
- ✅ `expand()` - Expands panel
- ✅ `toggleFooterCollapse()` - Toggles footer
- ✅ `startLoading()` - Starts loading state
- ✅ `stopLoading()` - Stops loading state
- ✅ `receiveContext()` - Accepts parent context

#### 4. Event Functionality (17 tests)
Comprehensive event testing for all manifest events:

**panel-collapsed event (5 tests):**
- ✅ Fires via `toggleCollapse()`
- ✅ Fires via `collapse()`
- ✅ Fires via `expand()`
- ✅ Bubbles and is composed
- ✅ Includes correct detail structure (`{collapsed: boolean}`)

**panel-footer-collapsed event (3 tests):**
- ✅ Fires via `toggleFooterCollapse()`
- ✅ Fires via footer button click
- ✅ Bubbles and is composed

**panel-loading-start event (3 tests):**
- ✅ Fires via `startLoading()`
- ✅ Fires via `loading` property change
- ✅ Bubbles and is composed

**panel-loading-end event (3 tests):**
- ✅ Fires via `stopLoading()`
- ✅ Fires via `loading` property change
- ✅ Bubbles and is composed

**Event manifest validation (3 tests):**
- ✅ All manifest events are tested
- ✅ All events have `bubbles: true`
- ✅ All events have `composed: true`

#### 5. Slot Functionality (3 tests)
Every slot in the manifest accepts content:
- ✅ `default` slot - Accepts any content
- ✅ `actions` slot - Accepts buttons
- ✅ `footer` slot - Accepts any content

#### 6. Validation (2 tests)
- ✅ Variant enum validation works
- ✅ Actions slot validation configured (max 10 buttons)

#### 7. Rendering (8 tests)
- ✅ Component renders
- ✅ Header renders (standard mode)
- ✅ Body renders
- ✅ Body hides when collapsed
- ✅ Collapse button shows when collapsible
- ✅ Compact class applies
- ✅ Large class applies
- ✅ Loading class applies

#### 8. Nesting Support (4 tests)
- ✅ Discovers nested components
- ✅ Propagates context to children (size, variant)
- ✅ Parent-child relationship tracking
- ✅ Context inheritance validation

#### 9. Cleanup Patterns (2 tests)
- ✅ Clears timers on disconnect (memory leak prevention)
- ✅ Removes event listeners on disconnect

#### 10. Logging (1 test)
- ✅ Logger instance present with all methods (error, warn, info, debug, trace)

---

### TColorPicker Component - 52 Tests (BUNDLED-LIB Profile)

BUNDLED-LIB profile component with iro.js color picker library integration.

#### 1. Properties (8 tests)
- ✅ Static metadata (tagName, displayName, version, category)
- ✅ Default property values (value, disabled, variant, labels)
- ✅ Property updates (value, disabled, variant)
- ✅ Label properties (showLabel, labelPosition, labelText)
- ✅ Attribute reflection (variant, disabled)

#### 2. Rendering (9 tests)
- ✅ Shadow DOM structure
- ✅ Color picker wrapper element
- ✅ Variant classes (standard, compact, minimal)
- ✅ Disabled state rendering
- ✅ Label elements (when specified)
- ✅ Swatch element
- ✅ Input element
- ✅ Icon element
- ✅ Adopted stylesheets present

#### 3. Logging (5 tests)
- ✅ Logger instance exists
- ✅ Logger has correct component name
- ✅ All logger methods present (error, warn, info, debug, trace)
- ✅ Debug messages log without error
- ✅ Info messages log without error

#### 4. Validation (5 tests)
- ✅ Valid hex color with alpha (#RRGGBBAA)
- ✅ Valid hex color without alpha (#RRGGBB)
- ✅ Value persistence
- ✅ Uppercase hex value handling
- ✅ Variant enum validation

#### 5. Events (5 tests)
- ✅ `color-change` event emission
- ✅ `color-save` event emission
- ✅ `swatches-update` event emission
- ✅ Event detail structure
- ✅ Event bubbling enabled

#### 6. Form Participation (5 tests)
- ✅ `getValue()` returns form value
- ✅ `setValue()` updates form value
- ✅ Value persistence after multiple updates
- ✅ Form controls accessibility
- ✅ Disabled state for forms

#### 7. Library Integration - iro.js (9 tests)
- ✅ iro.js instance initialization
- ✅ Cleanup on disconnect
- ✅ Double cleanup safety
- ✅ iro container element presence
- ✅ Color sync to iro.js
- ✅ Event bridging (iro → Lit)
- ✅ Document listener tracking
- ✅ Timer tracking
- ✅ Complete resource cleanup

#### 8. Public API (3 tests)
- ✅ `setIcon()` method exists
- ✅ `clearAllCustomSwatches()` method exists
- ✅ Custom icon setting
- ✅ Custom swatch clearing

#### 9. Lifecycle (3 tests)
- ✅ Constructor initialization
- ✅ DOM connection
- ✅ DOM disconnection cleanup

---

## Test Philosophy

### Manifest-Driven Testing
Every test validates that the component manifest is:
1. **Complete** - All properties, methods, events, and slots are documented
2. **Accurate** - Documentation matches actual behavior
3. **Operational** - Every documented feature works correctly

### Profile-Based Testing
Components follow different test patterns based on their profile:

- **FULL Profile** (TPanelLit): Complete lifecycle, nesting, validation, timers
- **BUNDLED-LIB Profile** (TColorPicker): Library integration, resource cleanup, form participation
- **CORE Profile**: Basic properties, methods, events, slots
- **FORM Profile**: Form participation, validation, ARIA
- **CONTAINER Profile**: Nesting, context propagation

### Event Testing Standards
All events are tested for:
- **Trigger paths** - Every way an event can be fired
- **Detail structure** - Correct payload shape and types
- **Bubbling** - `bubbles: true` works correctly
- **Composition** - `composed: true` works correctly (crosses shadow DOM)
- **Manifest completeness** - All manifest events are tested

### Property Testing Standards
All properties are tested for:
- **Value assignment** - Setting property works
- **Attribute reflection** - Reflected properties sync to attributes
- **Default values** - Correct initial state

### Method Testing Standards
All methods are tested for:
- **Return values** - Correct return type
- **State changes** - Method changes component state correctly
- **Event emission** - Methods fire appropriate events
- **Edge cases** - Methods handle invalid states gracefully

### Library Integration Testing (BUNDLED-LIB)
External library integrations are tested for:
- **Initialization** - Library loads and initializes correctly
- **Cleanup** - All resources cleaned up on disconnect
- **Event bridging** - Library events → component events
- **Memory management** - Listeners, timers, instances removed
- **Double cleanup safety** - Multiple disconnects don't error

## Adding New Tests

When adding a new component, ensure tests cover:

1. **Manifest structure** (1 test)
2. **Property documentation** (1 test per property)
3. **Property functionality** (1 test per property)
4. **Method documentation** (1 test per method)
5. **Method functionality** (1 test per method)
6. **Event documentation** (1 test per event)
7. **Event functionality** (3-5 tests per event: triggers, bubbling, detail)
8. **Slot documentation** (1 test per slot)
9. **Slot functionality** (1 test per slot)
10. **Validation** (1 test per validated property/slot)
11. **Rendering** (5-10 tests for visual states)
12. **Cleanup** (if applicable - FULL/BUNDLED-LIB profiles)
13. **Logging** (1 test)
14. **Library integration** (if applicable - BUNDLED-LIB profile)
15. **Nesting** (if applicable - FULL/CONTAINER profiles)

## CI/CD Integration

Tests run automatically via:
```bash
npm run test:run
```

All tests must pass before merging to main branch.

## Test Environment

- **Framework:** Vitest 3.2.4
- **DOM:** happy-dom 18.0.1
- **Mocking:** Vitest built-in (vi)
- **Target:** ESNext (supports modern JS)
- **Setup:** `tests/setup.js` - Polyfills customElements and __TERMINAL_KIT_REGISTRY__

## Coverage Goals

Current thresholds (vitest.config.js):
- **Lines:** 80%
- **Functions:** 80%
- **Branches:** 75%
- **Statements:** 80%

Run coverage report:
```bash
npm run test:coverage
```

## Test Results Summary

```
<<<<<<< HEAD
Test Files  4 passed (4)
Tests       223 passed (223)
Duration    ~900-1000ms
=======
Test Files  5 passed (5)
Tests       470 passed (470)
Duration    ~700-800ms
>>>>>>> 524fbf03
```

- **TPanelLit:** 63 tests covering FULL profile compliance
- **TColorPicker:** 52 tests covering BUNDLED-LIB profile compliance
- **TModalLit:** 57 tests covering FULL profile compliance
<<<<<<< HEAD
- **TTextareaLit:** 55 tests covering FORM-ADVANCED profile compliance

---

### TTextareaLit Component - 55 Tests (FORM-ADVANCED Profile)

FORM-ADVANCED profile component with form participation, validation, and code editor features.

#### 1. Manifest Completeness (5 tests)
- ✅ Manifest structure (tagName, displayName, version)
- ✅ All 9 properties documented
- ✅ All 4 methods documented
- ✅ All 4 events documented
- ✅ No slots documented

#### 2. Property Functionality (10 tests)
- ✅ Correct default values for all properties
- ✅ `placeholder`, `value`, `rows` properties work
- ✅ `disabled`, `readonly`, `required` properties work
- ✅ `maxlength`, `codeMode`, `showLineNumbers` properties work
- ✅ Attribute reflection works for reflected properties

#### 3. Method Functionality (5 tests)
- ✅ All 4 public methods exist
- ✅ `setValue()` sets the value
- ✅ `getValue()` returns the value
- ✅ `focus()` focuses the textarea
- ✅ `blur()` blurs the textarea

#### 4. Event Functionality (10 tests)
- **textarea-input event (3 tests):**
  - ✅ Fires on input
  - ✅ Bubbles and is composed
  - ✅ Includes correct detail structure

- **textarea-change event (2 tests):**
  - ✅ Fires on change
  - ✅ Bubbles and is composed

- **textarea-focus event (2 tests):**
  - ✅ Fires on focus
  - ✅ Bubbles and is composed

- **textarea-blur event (2 tests):**
  - ✅ Fires on blur
  - ✅ Bubbles and is composed

- **Event manifest validation (1 test):**
  - ✅ All manifest events are tested

#### 5. Form Participation (5 tests)
- ✅ `formAssociated` set to true
- ✅ ElementInternals initialized
- ✅ `getValue()` returns form value
- ✅ `setValue()` updates form value
- ✅ Internals updated when value changes

#### 6. Validation (4 tests)
- ✅ Maxlength validation works
- ✅ Rejects negative maxlength
- ✅ Accepts null maxlength
- ✅ Rejects zero maxlength

#### 7. Rendering (8 tests)
- ✅ Shadow DOM structure
- ✅ Textarea element renders
- ✅ Line numbers hidden by default
- ✅ Line numbers shown when enabled
- ✅ Container class applied correctly
- ✅ Line numbers count updates with content
- ✅ Disabled state applies
- ✅ Readonly state applies

#### 8. Code Editor Mode (6 tests)
- ✅ Code mode enables correctly
- ✅ Tab key for indentation
- ✅ Shift+Tab for outdent
- ✅ Enter for auto-indent
- ✅ Ctrl/Cmd+/ for toggle comment
- ✅ Ctrl/Cmd+D for duplicate line

#### 9. Logging (2 tests)
- ✅ Logger instance exists
- ✅ All logger methods present

#### Documentation
📄 **API Documentation:** `docs/components/TTextareaLit.md`
- Complete API reference with all properties, methods, events
- 10+ code examples covering all use cases
- IDE keyboard shortcuts guide
- Form participation examples
- Migration guide from old TerminalTextarea
=======
- **TButtonLit:** 84 tests covering CORE profile compliance
- **TInputLit:** 107 tests covering FORM-ADVANCED profile compliance

---

### TInputLit Component - 107 Tests (FORM-ADVANCED Profile)

FORM-ADVANCED profile component with ElementInternals API for native form participation.

#### 1. Property Functionality (16 tests)
Every property in the component is tested for operational correctness:
- ✅ Default values (15 properties)
- ✅ Value assignment works
- ✅ Attribute reflection works (for reflected properties)

**Properties Tested:**
- `type` - Input type (text, password, email, number, search, tel, url)
- `placeholder` - Placeholder text
- `value` - Input value
- `disabled` - Disabled state
- `readonly` - Readonly state
- `required` - Required field validation
- `min` - Minimum value (number type)
- `max` - Maximum value (number type)
- `minlength` - Minimum character length
- `maxlength` - Maximum character length
- `pattern` - RegEx validation pattern
- `autocomplete` - Autocomplete attribute
- `label` - Optional label above input
- `helperText` - Optional helper text below input
- `icon` - Optional icon SVG string

#### 2. Rendering (10 tests)
- ✅ Shadow DOM structure
- ✅ Input element renders
- ✅ Label renders when provided
- ✅ Helper text renders when provided
- ✅ Password toggle for password type
- ✅ Number controls for number type
- ✅ Search clear button for search type with value
- ✅ Error message renders when error state
- ✅ Icon renders when provided

#### 3. Logging (5 tests)
- ✅ Logger instance exists
- ✅ Logger has correct component name
- ✅ All logger methods present (error, warn, info, debug, trace)
- ✅ Debug messages log without error
- ✅ Info messages log without error

#### 4. Validation (20 tests)
Comprehensive validation testing:
- ✅ Required field validation (empty/filled)
- ✅ Maxlength constraint (pass/fail)
- ✅ Minlength constraint (pass/fail)
- ✅ Email format validation (valid/invalid)
- ✅ URL format validation (valid with protocol, bare domain, invalid)
- ✅ Number type validation (valid, invalid, NaN)
- ✅ Number min constraint
- ✅ Number max constraint
- ✅ Number range constraint
- ✅ Empty value when not required
- ✅ Error clearing on valid input
- ✅ ElementInternals validity state updates

#### 5. Events (40 tests)
All 8 events tested comprehensively (5 tests per event):

**input-value event (5 tests):**
- ✅ Fires on input
- ✅ Bubbles
- ✅ Is composed
- ✅ Correct detail structure
- ✅ Trigger paths

**input-change event (4 tests):**
- ✅ Fires on blur
- ✅ Bubbles
- ✅ Is composed
- ✅ Correct detail structure

**input-focus event (3 tests):**
- ✅ Fires on focus
- ✅ Bubbles
- ✅ Is composed

**input-blur event (3 tests):**
- ✅ Fires on blur
- ✅ Bubbles
- ✅ Is composed

**input-enter event (4 tests):**
- ✅ Fires on Enter key
- ✅ Bubbles
- ✅ Is composed
- ✅ Correct detail structure

**input-error event (4 tests):**
- ✅ Fires on validation failure
- ✅ Bubbles
- ✅ Is composed
- ✅ Correct detail structure

**input-valid event (4 tests):**
- ✅ Fires when validation passes
- ✅ Bubbles
- ✅ Is composed
- ✅ Correct detail structure

**input-clear event (4 tests):**
- ✅ Fires when clear() called
- ✅ Bubbles
- ✅ Is composed
- ✅ Fires when search clear button clicked

#### 6. Methods (7 tests)
Every method in the API is tested:
- ✅ `setValue()` - Sets value
- ✅ `getValue()` - Returns value
- ✅ `focus()` - Focuses input
- ✅ `blur()` - Blurs input
- ✅ `validate()` - Returns validation result
- ✅ `setError()` - Sets error state
- ✅ `clear()` - Clears value

#### 7. Form Participation (10 tests)
- ✅ ElementInternals exists if supported
- ✅ `getValue()` returns form value
- ✅ `setValue()` updates form value
- ✅ Form value syncs on value change
- ✅ Integrates with native form
- ✅ Sets validity state on error
- ✅ Clears validity state on valid
- ✅ Disabled state in forms
- ✅ Readonly state in forms
- ✅ Required state reported

#### 8. Type-Specific Features (8 tests)
- ✅ Password toggle changes input type
- ✅ Number increment increases value
- ✅ Number decrement decreases value
- ✅ Number increment respects max
- ✅ Number decrement respects min
- ✅ Search clear clears value and focuses
- ✅ URL type accepts bare domains
- ✅ URL type accepts full URLs

#### Documentation
📄 **API Documentation:** `docs/components/TInputLit.md`
- Complete API reference with all properties, methods, events
- 20+ code examples covering all use cases
- Type-specific feature documentation
- Form integration guide
- Validation timing strategies
- Accessibility notes
>>>>>>> 524fbf03
- Troubleshooting guide

---

### TModalLit Component - 57 Tests (FULL Profile)

FULL profile component with complete lifecycle, nesting, validation, and complex slot layouts support.

#### 1. Manifest Completeness (6 tests)
- ✅ Manifest structure (tagName, displayName, version)
- ✅ All 7 properties documented
- ✅ All 6 methods documented
- ✅ All 4 events documented
- ✅ All 11 slots documented (across 5 layouts)
- ✅ Layout and size enum values present

#### 2. Property Functionality (7 tests)
- ✅ Default values correct
- ✅ `visible`, `layout`, `size`, `title` properties work
- ✅ `escapeClose`, `backdropClose` properties work
- ✅ `loading` property works
- ✅ Attribute reflection works

#### 3. Method Functionality (6 tests)
- ✅ All 6 public methods exist
- ✅ `show()` / `hide()` methods work
- ✅ `toggle()` method works
- ✅ `close()` method with preventable event works
- ✅ `showLoading()` / `hideLoading()` methods work

#### 4. Event Functionality (17 tests)
- **modal-show event (2 tests):**
  - ✅ Fires via `show()` method
  - ✅ Bubbles and is composed

- **modal-hide event (2 tests):**
  - ✅ Fires via `hide()` method
  - ✅ Bubbles and is composed

- **modal-before-close event (3 tests):**
  - ✅ Fires via `close()` method
  - ✅ Is cancelable
  - ✅ Bubbles and is composed

- **modal-close event (3 tests):**
  - ✅ Fires after hide
  - ✅ Does not fire if prevented
  - ✅ Bubbles and is composed

- **Event manifest validation (1 test):**
  - ✅ All manifest events are tested

#### 5. Slot Functionality (6 tests)
- ✅ Default slot accepts content (single layout)
- ✅ Left/right slots work (2-column layout)
- ✅ All four quadrant slots work (2x2 layout)
- ✅ All four slots work (1-2-1 layout)
- ✅ All three slots work (2-1 layout)
- ✅ Layout switching works correctly

#### 6. Validation (3 tests)
- ✅ Layout enum validation works
- ✅ Size enum validation works
- ✅ Invalid values revert to old values

#### 7. Rendering (10 tests)
- ✅ Component renders
- ✅ Backdrop renders
- ✅ Modal container renders
- ✅ Header and title render
- ✅ Close button renders
- ✅ Open class applies when visible
- ✅ Size attribute reflects to host
- ✅ Loading attribute reflects to host
- ✅ Layout classes apply correctly

#### 8. Cleanup Patterns (4 tests)
- ✅ Body overflow restored on disconnect
- ✅ Document listeners removed on disconnect
- ✅ Escape key works when enabled
- ✅ Escape key ignored when disabled

#### 9. Logging (1 test)
- ✅ Logger instance present with all methods

#### 10. Nesting Support (3 tests)
- ✅ Discovers nested components
- ✅ Receives context from parent
- ✅ Prevents deep nesting (max depth 10)

#### Documentation
📄 **API Documentation:** `docs/components/TModalLit.md`
- Complete API reference with all properties, methods, events, slots
- 15+ code examples covering all use cases
- Migration guide from old TerminalModal
- Accessibility, performance, and best practices
- Troubleshooting guide

---<|MERGE_RESOLUTION|>--- conflicted
+++ resolved
@@ -293,21 +293,16 @@
 ## Test Results Summary
 
 ```
-<<<<<<< HEAD
-Test Files  4 passed (4)
-Tests       223 passed (223)
+Test Files  6 passed (6)
+Tests       525 passed (525)
 Duration    ~900-1000ms
-=======
-Test Files  5 passed (5)
-Tests       470 passed (470)
-Duration    ~700-800ms
->>>>>>> 524fbf03
 ```
 
 - **TPanelLit:** 63 tests covering FULL profile compliance
 - **TColorPicker:** 52 tests covering BUNDLED-LIB profile compliance
 - **TModalLit:** 57 tests covering FULL profile compliance
-<<<<<<< HEAD
+- **TButtonLit:** 84 tests covering CORE profile compliance
+- **TInputLit:** 107 tests covering FORM-ADVANCED profile compliance
 - **TTextareaLit:** 55 tests covering FORM-ADVANCED profile compliance
 
 ---
@@ -400,9 +395,6 @@
 - IDE keyboard shortcuts guide
 - Form participation examples
 - Migration guide from old TerminalTextarea
-=======
-- **TButtonLit:** 84 tests covering CORE profile compliance
-- **TInputLit:** 107 tests covering FORM-ADVANCED profile compliance
 
 ---
 
@@ -556,7 +548,6 @@
 - Form integration guide
 - Validation timing strategies
 - Accessibility notes
->>>>>>> 524fbf03
 - Troubleshooting guide
 
 ---
